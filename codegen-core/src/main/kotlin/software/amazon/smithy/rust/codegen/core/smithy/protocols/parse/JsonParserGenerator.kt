--- conflicted
+++ resolved
@@ -445,40 +445,6 @@
     private fun RustWriter.deserializeMap(shape: MapShape) {
         val keyTarget = model.expectShape(shape.key.target, StringShape::class.java)
         val isSparse = shape.hasTrait<SparseTrait>()
-<<<<<<< HEAD
-        val (returnSymbol, returnUnconstrainedType) = returnSymbolToParse(shape)
-        val parser = protocolFunctions.deserializeFn(shape) { fnName ->
-            rustBlockTemplate(
-                """
-                pub(crate) fn $fnName<'a, I>(tokens: &mut #{Peekable}<I>) -> Result<Option<#{ReturnType}>, #{Error}>
-                    where I: Iterator<Item = Result<#{Token}<'a>, #{Error}>>
-                """,
-                "ReturnType" to returnSymbol,
-                *codegenScope,
-            ) {
-                startObjectOrNull {
-                    rust("let mut map = #T::new();", RuntimeType.HashMap)
-                    objectKeyLoop(hasMembers = true) {
-                        withBlock("let key =", "?;") {
-                            deserializeStringInner(keyTarget, "key")
-                        }
-                        withBlock("let value =", ";") {
-                            deserializeMember(shape.value)
-                        }
-                        if (isSparse) {
-                            rust("map.insert(key, value);")
-                        } else {
-                            codegenTarget.ifServer {
-                                rustTemplate(
-                                    """
-                                    match value {
-                                        Some(value) => { map.insert(key, value); }
-                                        None => return Err(#{Error}::custom("dense map cannot contain null values"))
-                                    }
-                                    """,
-                                    *codegenScope,
-                                )
-=======
         val returnSymbolToParse = returnSymbolToParse(shape)
         val parser =
             protocolFunctions.deserializeFn(shape) { fnName ->
@@ -495,7 +461,6 @@
                         objectKeyLoop(hasMembers = true) {
                             withBlock("let key =", "?;") {
                                 deserializeStringInner(keyTarget, "key")
->>>>>>> 837565b9
                             }
                             withBlock("let value =", ";") {
                                 deserializeMember(shape.value)
@@ -524,19 +489,11 @@
                                 }
                             }
                         }
-<<<<<<< HEAD
-                    }
-                    if (returnUnconstrainedType) {
-                        rust("Ok(Some(#{T}(map)))", returnSymbol)
-                    } else {
-                        rust("Ok(Some(map))")
-=======
                         if (returnSymbolToParse.isUnconstrained) {
                             rust("Ok(Some(#{T}(map)))", returnSymbolToParse.symbol)
                         } else {
                             rust("Ok(Some(map))")
                         }
->>>>>>> 837565b9
                     }
                 }
             }
