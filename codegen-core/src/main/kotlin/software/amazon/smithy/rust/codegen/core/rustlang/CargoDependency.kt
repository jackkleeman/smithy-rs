--- conflicted
+++ resolved
@@ -274,10 +274,6 @@
         val Hound: CargoDependency = CargoDependency("hound", CratesIo("3.4.0"), DependencyScope.Dev)
         val PrettyAssertions: CargoDependency =
             CargoDependency("pretty_assertions", CratesIo("1.3.0"), DependencyScope.Dev)
-        val Serde: CargoDependency = CargoDependency(
-            "serde", CratesIo("1.0"),
-            features = setOf("derive"),
-        )
         val SerdeCbor: CargoDependency = CargoDependency("serde_cbor", CratesIo("0.11"), DependencyScope.Dev)
         val SerdeJson: CargoDependency = CargoDependency("serde_json", CratesIo("1.0.0"), DependencyScope.Dev)
         val Smol: CargoDependency = CargoDependency("smol", CratesIo("1.2.0"), DependencyScope.Dev)
@@ -311,11 +307,9 @@
             )
 
         fun smithyAsync(runtimeConfig: RuntimeConfig) = runtimeConfig.smithyRuntimeCrate("smithy-async")
-<<<<<<< HEAD
+
         fun smithyCbor(runtimeConfig: RuntimeConfig) = runtimeConfig.smithyRuntimeCrate("smithy-cbor")
-=======
-
->>>>>>> 837565b9
+
         fun smithyChecksums(runtimeConfig: RuntimeConfig) = runtimeConfig.smithyRuntimeCrate("smithy-checksums")
 
         fun smithyEventStream(runtimeConfig: RuntimeConfig) = runtimeConfig.smithyRuntimeCrate("smithy-eventstream")
@@ -347,12 +341,9 @@
         fun smithyTypes(runtimeConfig: RuntimeConfig) = runtimeConfig.smithyRuntimeCrate("smithy-types")
 
         fun smithyXml(runtimeConfig: RuntimeConfig) = runtimeConfig.smithyRuntimeCrate("smithy-xml")
-<<<<<<< HEAD
-=======
 
         // behind feature-gate
         val Serde =
             CargoDependency("serde", CratesIo("1.0"), features = setOf("derive"), scope = DependencyScope.CfgUnstable)
->>>>>>> 837565b9
     }
 }