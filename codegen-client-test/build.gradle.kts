--- conflicted
+++ resolved
@@ -112,15 +112,12 @@
         "pokemon-service-awsjson-client",
         dependsOn = listOf("pokemon-awsjson.smithy", "pokemon-common.smithy"),
     ),
-<<<<<<< HEAD
     ClientTest(
         "com.amazonaws.simple#RpcV2Service",
         "rpcv2-pokemon-client",
         dependsOn = listOf("rpcv2.smithy")
     ),
-=======
     ClientTest("aws.protocoltests.misc#QueryCompatService", "query-compat-test", dependsOn = listOf("aws-json-query-compat.smithy")),
->>>>>>> 837565b9
 ).map(ClientTest::toCodegenTest)
 // use this line to run just one test
 // .filter { it.module == "query-compat-test" }
