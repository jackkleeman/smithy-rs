# Smithy Rust Server SDK examples

<<<<<<< HEAD
This folder contains some example services showcasing Smithy Rust Server SDK, 
=======
This folder contains some example services showcasing Smithy Rust Server SDK,
>>>>>>> a514793f
also known as the Rust service framework, capabilities and to run benchmarks.

Three server implementations are available:

- `/pokemon-service`, a HTTP server demonstrating [middleware] and [extractors].
<<<<<<< HEAD
- `/pokemon-service-tls`, a HTTPS server. This server can do 
   its own TLS negotiation, rather than relying on a load balancer. 
=======
- `/pokemon-service-tls`, a HTTPS server. This server can do
   its own TLS negotiation, rather than relying on a load balancer.
>>>>>>> a514793f
- `/pokemon-service-lambda`, a server that can be deployed onto AWS Lambda.

These servers, and their clients, are generated using smithy-rs. You're invited
to benchmark the performance of these servers to see whether smithy-rs might be
a suitable choice for implementing your web service.

[middleware]: https://awslabs.github.io/smithy-rs/design/server/middleware.html
[extractors]: https://awslabs.github.io/smithy-rs/design/server/from_parts.html


## Pre-requisites

You will need install Java 11 to run the smithy-rs code generator and an
installation of Rust, including `cargo`, to compile the generated code.

<<<<<<< HEAD
(Optional) The [Cargo Lambda](https://cargo-lambda.info/) sub-command for 
=======
(Optional) The [Cargo Lambda](https://cargo-lambda.info/) sub-command for
>>>>>>> a514793f
`cargo` is required to support the AWS Lambda integration.


## Building

Since these examples require both the server and client SDK to be code-generated
from their [model](/codegen-server-test/model/pokemon.smithy), a Makefile is
provided to build and run the service. Just run `make` to prepare the first
build.

Once the example has been built successfully the first time, idiomatic `cargo`
can be used directly.

### Make targets:

- `codegen`: generates the Pokémon service crates (default)
- `build`: compiles the generated client and server
- `clean`: deletes build artifacts
- `clippy`: lints the code
<<<<<<< HEAD
- `distclean`: delete generated code and build artifacts 
- `doc-open`: builds and opens the rustdoc documentation
- `lambda_invoke`: invokes a running server 
=======
- `distclean`: delete generated code and build artifacts
- `doc-open`: builds and opens the rustdoc documentation
- `lambda_invoke`: invokes a running server
>>>>>>> a514793f
- `lambda_watch`: runs the service on an emulated AWS Lambda environment
- `run`: runs the Pokémon service
- `test`: runs integration and unit tests


## Running services

<<<<<<< HEAD
To run one of the three server implementations locally, provide the appropriate 
=======
To run one of the three server implementations locally, provide the appropriate
>>>>>>> a514793f
service name to the `--bin` flag:

```bash
cargo run --bin pokemon-service[(-lambda|-tls)]
```

<<<<<<< HEAD
CLI arguments can be passed to the server binaries by adding them after `--`. 
=======
CLI arguments can be passed to the server binaries by adding them after `--`.
>>>>>>> a514793f
For example, to see a service's help information, use the following:

```bash
cargo run --bin <service> -- --help
```

## Testing

<<<<<<< HEAD
The `/pokemon-test*/tests` folders provide integration tests involving the 
generated clients.

They can be invoked with `cargo test`. This will spawn each service in turn 
and run some integration tests against it. Use `-p <package>` to filter by 
=======
The `/pokemon-test*/tests` folders provide integration tests involving the
generated clients.

They can be invoked with `cargo test`. This will spawn each service in turn
and run some integration tests against it. Use `-p <package>` to filter by
>>>>>>> a514793f
package.

More info can be found in the `tests` folder of each package.


## Benchmarking

<<<<<<< HEAD
Servers running locally (see "Running services") can be benchmarked with any 
load testing tool, such as Artillery or `wrk`.

Please see [BENCHMARKS.md](/examples/BENCHMARKS.md) for benchmarking results 
=======
Servers running locally (see "Running services") can be benchmarked with any
load testing tool, such as Artillery or `wrk`.

Please see [BENCHMARKS.md](/examples/BENCHMARKS.md) for benchmarking results
>>>>>>> a514793f
produced by the smithy-rs team.<|MERGE_RESOLUTION|>--- conflicted
+++ resolved
@@ -1,22 +1,13 @@
 # Smithy Rust Server SDK examples
 
-<<<<<<< HEAD
-This folder contains some example services showcasing Smithy Rust Server SDK, 
-=======
 This folder contains some example services showcasing Smithy Rust Server SDK,
->>>>>>> a514793f
 also known as the Rust service framework, capabilities and to run benchmarks.
 
 Three server implementations are available:
 
 - `/pokemon-service`, a HTTP server demonstrating [middleware] and [extractors].
-<<<<<<< HEAD
-- `/pokemon-service-tls`, a HTTPS server. This server can do 
-   its own TLS negotiation, rather than relying on a load balancer. 
-=======
 - `/pokemon-service-tls`, a HTTPS server. This server can do
    its own TLS negotiation, rather than relying on a load balancer.
->>>>>>> a514793f
 - `/pokemon-service-lambda`, a server that can be deployed onto AWS Lambda.
 
 These servers, and their clients, are generated using smithy-rs. You're invited
@@ -32,11 +23,7 @@
 You will need install Java 11 to run the smithy-rs code generator and an
 installation of Rust, including `cargo`, to compile the generated code.
 
-<<<<<<< HEAD
-(Optional) The [Cargo Lambda](https://cargo-lambda.info/) sub-command for 
-=======
 (Optional) The [Cargo Lambda](https://cargo-lambda.info/) sub-command for
->>>>>>> a514793f
 `cargo` is required to support the AWS Lambda integration.
 
 
@@ -56,15 +43,9 @@
 - `build`: compiles the generated client and server
 - `clean`: deletes build artifacts
 - `clippy`: lints the code
-<<<<<<< HEAD
-- `distclean`: delete generated code and build artifacts 
-- `doc-open`: builds and opens the rustdoc documentation
-- `lambda_invoke`: invokes a running server 
-=======
 - `distclean`: delete generated code and build artifacts
 - `doc-open`: builds and opens the rustdoc documentation
 - `lambda_invoke`: invokes a running server
->>>>>>> a514793f
 - `lambda_watch`: runs the service on an emulated AWS Lambda environment
 - `run`: runs the Pokémon service
 - `test`: runs integration and unit tests
@@ -72,22 +53,14 @@
 
 ## Running services
 
-<<<<<<< HEAD
-To run one of the three server implementations locally, provide the appropriate 
-=======
 To run one of the three server implementations locally, provide the appropriate
->>>>>>> a514793f
 service name to the `--bin` flag:
 
 ```bash
 cargo run --bin pokemon-service[(-lambda|-tls)]
 ```
 
-<<<<<<< HEAD
-CLI arguments can be passed to the server binaries by adding them after `--`. 
-=======
 CLI arguments can be passed to the server binaries by adding them after `--`.
->>>>>>> a514793f
 For example, to see a service's help information, use the following:
 
 ```bash
@@ -96,19 +69,11 @@
 
 ## Testing
 
-<<<<<<< HEAD
-The `/pokemon-test*/tests` folders provide integration tests involving the 
-generated clients.
-
-They can be invoked with `cargo test`. This will spawn each service in turn 
-and run some integration tests against it. Use `-p <package>` to filter by 
-=======
 The `/pokemon-test*/tests` folders provide integration tests involving the
 generated clients.
 
 They can be invoked with `cargo test`. This will spawn each service in turn
 and run some integration tests against it. Use `-p <package>` to filter by
->>>>>>> a514793f
 package.
 
 More info can be found in the `tests` folder of each package.
@@ -116,15 +81,8 @@
 
 ## Benchmarking
 
-<<<<<<< HEAD
-Servers running locally (see "Running services") can be benchmarked with any 
-load testing tool, such as Artillery or `wrk`.
-
-Please see [BENCHMARKS.md](/examples/BENCHMARKS.md) for benchmarking results 
-=======
 Servers running locally (see "Running services") can be benchmarked with any
 load testing tool, such as Artillery or `wrk`.
 
 Please see [BENCHMARKS.md](/examples/BENCHMARKS.md) for benchmarking results
->>>>>>> a514793f
 produced by the smithy-rs team.