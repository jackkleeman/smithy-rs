--- conflicted
+++ resolved
@@ -15,12 +15,8 @@
  * For a dependency that is used in the client, or in both the client and the server, use [CargoDependency] directly.
  */
 object ServerCargoDependency {
-<<<<<<< HEAD
-    val AsyncTrait: CargoDependency = CargoDependency("async-trait", CratesIo("0.1"))
+    val AsyncTrait: CargoDependency = CargoDependency("async-trait", CratesIo("0.1.74"))
     val Base64SimdDev: CargoDependency = CargoDependency("base64-simd", CratesIo("0.8"), scope = DependencyScope.Dev)
-=======
-    val AsyncTrait: CargoDependency = CargoDependency("async-trait", CratesIo("0.1.74"))
->>>>>>> 837565b9
     val FormUrlEncoded: CargoDependency = CargoDependency("form_urlencoded", CratesIo("1"))
     val FuturesUtil: CargoDependency = CargoDependency("futures-util", CratesIo("0.3"))
     val Mime: CargoDependency = CargoDependency("mime", CratesIo("0.3"))
