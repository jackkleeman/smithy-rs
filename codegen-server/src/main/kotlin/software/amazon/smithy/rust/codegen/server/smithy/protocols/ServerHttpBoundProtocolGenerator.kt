/*
 * Copyright Amazon.com, Inc. or its affiliates. All Rights Reserved.
 * SPDX-License-Identifier: Apache-2.0
 */

package software.amazon.smithy.rust.codegen.server.smithy.protocols

import software.amazon.smithy.aws.traits.protocols.AwsJson1_0Trait
import software.amazon.smithy.aws.traits.protocols.AwsJson1_1Trait
import software.amazon.smithy.aws.traits.protocols.RestJson1Trait
import software.amazon.smithy.aws.traits.protocols.RestXmlTrait
import software.amazon.smithy.codegen.core.Symbol
import software.amazon.smithy.model.knowledge.HttpBindingIndex
import software.amazon.smithy.model.node.ExpectationNotMetException
import software.amazon.smithy.model.pattern.UriPattern
import software.amazon.smithy.model.shapes.BooleanShape
import software.amazon.smithy.model.shapes.CollectionShape
import software.amazon.smithy.model.shapes.MapShape
import software.amazon.smithy.model.shapes.MemberShape
import software.amazon.smithy.model.shapes.NumberShape
import software.amazon.smithy.model.shapes.OperationShape
import software.amazon.smithy.model.shapes.Shape
import software.amazon.smithy.model.shapes.StringShape
import software.amazon.smithy.model.shapes.StructureShape
import software.amazon.smithy.model.traits.ErrorTrait
import software.amazon.smithy.model.traits.HttpErrorTrait
import software.amazon.smithy.model.traits.HttpPayloadTrait
import software.amazon.smithy.model.traits.HttpTrait
import software.amazon.smithy.model.traits.MediaTypeTrait
import software.amazon.smithy.rust.codegen.core.rustlang.Attribute
import software.amazon.smithy.rust.codegen.core.rustlang.RustType
import software.amazon.smithy.rust.codegen.core.rustlang.RustWriter
import software.amazon.smithy.rust.codegen.core.rustlang.Writable
import software.amazon.smithy.rust.codegen.core.rustlang.conditionalBlock
import software.amazon.smithy.rust.codegen.core.rustlang.escape
import software.amazon.smithy.rust.codegen.core.rustlang.rust
import software.amazon.smithy.rust.codegen.core.rustlang.rustBlock
import software.amazon.smithy.rust.codegen.core.rustlang.rustBlockTemplate
import software.amazon.smithy.rust.codegen.core.rustlang.rustTemplate
import software.amazon.smithy.rust.codegen.core.rustlang.stripOuter
import software.amazon.smithy.rust.codegen.core.rustlang.withBlock
import software.amazon.smithy.rust.codegen.core.rustlang.withBlockTemplate
import software.amazon.smithy.rust.codegen.core.rustlang.writable
import software.amazon.smithy.rust.codegen.core.smithy.CodegenContext
import software.amazon.smithy.rust.codegen.core.smithy.CodegenTarget
import software.amazon.smithy.rust.codegen.core.smithy.RuntimeType
import software.amazon.smithy.rust.codegen.core.smithy.customize.NamedCustomization
import software.amazon.smithy.rust.codegen.core.smithy.customize.Section
import software.amazon.smithy.rust.codegen.core.smithy.generators.http.HttpBindingCustomization
import software.amazon.smithy.rust.codegen.core.smithy.generators.http.HttpMessageType
import software.amazon.smithy.rust.codegen.core.smithy.generators.protocol.ProtocolPayloadGenerator
import software.amazon.smithy.rust.codegen.core.smithy.generators.setterName
import software.amazon.smithy.rust.codegen.core.smithy.isOptional
import software.amazon.smithy.rust.codegen.core.smithy.mapRustType
import software.amazon.smithy.rust.codegen.core.smithy.protocols.HttpBindingDescriptor
import software.amazon.smithy.rust.codegen.core.smithy.protocols.HttpBoundProtocolPayloadGenerator
import software.amazon.smithy.rust.codegen.core.smithy.protocols.HttpLocation
import software.amazon.smithy.rust.codegen.core.smithy.protocols.Protocol
import software.amazon.smithy.rust.codegen.core.smithy.protocols.ProtocolFunctions
import software.amazon.smithy.rust.codegen.core.smithy.protocols.parse.StructuredDataParserGenerator
import software.amazon.smithy.rust.codegen.core.smithy.traits.SyntheticInputTrait
import software.amazon.smithy.rust.codegen.core.smithy.transformers.operationErrors
import software.amazon.smithy.rust.codegen.core.smithy.wrapOptional
import software.amazon.smithy.rust.codegen.core.util.dq
import software.amazon.smithy.rust.codegen.core.util.expectTrait
import software.amazon.smithy.rust.codegen.core.util.findStreamingMember
import software.amazon.smithy.rust.codegen.core.util.getTrait
import software.amazon.smithy.rust.codegen.core.util.hasStreamingMember
import software.amazon.smithy.rust.codegen.core.util.hasTrait
import software.amazon.smithy.rust.codegen.core.util.inputShape
import software.amazon.smithy.rust.codegen.core.util.isStreaming
import software.amazon.smithy.rust.codegen.core.util.outputShape
import software.amazon.smithy.rust.codegen.server.smithy.ServerCargoDependency
import software.amazon.smithy.rust.codegen.server.smithy.ServerCodegenContext
import software.amazon.smithy.rust.codegen.server.smithy.canReachConstrainedShape
import software.amazon.smithy.rust.codegen.server.smithy.generators.ServerBuilderGenerator
import software.amazon.smithy.rust.codegen.server.smithy.generators.http.ServerRequestBindingGenerator
import software.amazon.smithy.rust.codegen.server.smithy.generators.http.ServerResponseBindingGenerator
import software.amazon.smithy.rust.codegen.server.smithy.generators.protocol.ServerProtocol
import software.amazon.smithy.rust.codegen.server.smithy.generators.protocol.ServerProtocolGenerator
import software.amazon.smithy.rust.codegen.server.smithy.generators.serverBuilderSymbol
import java.util.logging.Logger

data class StreamPayloadSerializerParams(
    val codegenContext: ServerCodegenContext,
    val payloadGenerator: ServerHttpBoundProtocolPayloadGenerator,
    val shapeName: String,
    val shape: OperationShape,
)

/**
 * Class describing a ServerHttpBoundProtocol section that can be used in a customization.
 */
sealed class ServerHttpBoundProtocolSection(name: String) : Section(name) {
    data class AfterTimestampDeserializedMember(val shape: MemberShape) : ServerHttpBoundProtocolSection("AfterTimestampDeserializedMember")

    /**
     * Represent a section for rendering the serialized stream payload.
     *
     * If the payload does not implement the `futures_core::stream::Stream`, which is the case for
     * `aws_smithy_types::byte_stream::ByteStream`, the section needs to be overridden and renders a new-type wrapper
     * around the payload to enable the `Stream` trait.
     */
    data class WrapStreamPayload(val params: StreamPayloadSerializerParams) :
        ServerHttpBoundProtocolSection("WrapStreamPayload")
}

/**
 * Customization for the ServerHttpBoundProtocol generator.
 */
typealias ServerHttpBoundProtocolCustomization = NamedCustomization<ServerHttpBoundProtocolSection>

/**
 * Implement operations' input parsing and output serialization. Protocols can plug their own implementations
 * and overrides by creating a protocol factory inheriting from this class and feeding it to the [ServerProtocolLoader].
 * See [ServerRestJsonFactory] for more info.
 */
class ServerHttpBoundProtocolGenerator(
    codegenContext: ServerCodegenContext,
    protocol: ServerProtocol,
    customizations: List<ServerHttpBoundProtocolCustomization> = listOf(),
    additionalHttpBindingCustomizations: List<HttpBindingCustomization> = listOf(),
) : ServerProtocolGenerator(
    protocol,
    ServerHttpBoundProtocolTraitImplGenerator(codegenContext, protocol, customizations, additionalHttpBindingCustomizations),
) {
    // TODO Delete, unused
    // Define suffixes for operation input / output / error wrappers
    companion object {
        const val OPERATION_INPUT_WRAPPER_SUFFIX = "OperationInputWrapper"
        const val OPERATION_OUTPUT_WRAPPER_SUFFIX = "OperationOutputWrapper"
    }
}

class ServerHttpBoundProtocolPayloadGenerator(
    codegenContext: CodegenContext,
    protocol: Protocol,
) : ProtocolPayloadGenerator by HttpBoundProtocolPayloadGenerator(
    codegenContext, protocol, HttpMessageType.RESPONSE,
    renderEventStreamBody = { writer, params ->
        writer.rustTemplate(
            """
            {
                let error_marshaller = #{errorMarshallerConstructorFn}();
                let marshaller = #{marshallerConstructorFn}();
                let signer = #{NoOpSigner}{};
                let adapter: #{aws_smithy_http}::event_stream::MessageStreamAdapter<_, _> =
                    ${params.outerName}.${params.memberName}.into_body_stream(marshaller, error_marshaller, signer);
                adapter
            }
            """,
            "aws_smithy_http" to RuntimeType.smithyHttp(codegenContext.runtimeConfig),
            "NoOpSigner" to RuntimeType.smithyEventStream(codegenContext.runtimeConfig).resolve("frame::NoOpSigner"),
            "marshallerConstructorFn" to params.marshallerConstructorFn,
            "errorMarshallerConstructorFn" to params.errorMarshallerConstructorFn,
        )
    },
)

/*
 * Generate all operation input parsers and output serializers for streaming and
 * non-streaming types.
 */
class ServerHttpBoundProtocolTraitImplGenerator(
    private val codegenContext: ServerCodegenContext,
    private val protocol: ServerProtocol,
    private val customizations: List<ServerHttpBoundProtocolCustomization>,
    private val additionalHttpBindingCustomizations: List<HttpBindingCustomization>,
) {
    private val logger = Logger.getLogger(javaClass.name)
    private val symbolProvider = codegenContext.symbolProvider
    private val unconstrainedShapeSymbolProvider = codegenContext.unconstrainedShapeSymbolProvider
    private val model = codegenContext.model
    private val runtimeConfig = codegenContext.runtimeConfig
    private val httpBindingResolver = protocol.httpBindingResolver
    private val protocolFunctions = ProtocolFunctions(codegenContext)

    private val codegenScope = arrayOf(
        "AsyncTrait" to ServerCargoDependency.AsyncTrait.toType(),
        "Cow" to RuntimeType.Cow,
        "DateTime" to RuntimeType.dateTime(runtimeConfig),
        "FormUrlEncoded" to ServerCargoDependency.FormUrlEncoded.toType(),
        "FuturesUtil" to ServerCargoDependency.FuturesUtil.toType(),
        "HttpBody" to RuntimeType.HttpBody,
        "header_util" to RuntimeType.smithyHttp(runtimeConfig).resolve("header"),
        "Hyper" to RuntimeType.Hyper,
        "LazyStatic" to RuntimeType.LazyStatic,
        "Mime" to ServerCargoDependency.Mime.toType(),
        "Nom" to ServerCargoDependency.Nom.toType(),
        "OnceCell" to RuntimeType.OnceCell,
        "PercentEncoding" to RuntimeType.PercentEncoding,
        "Regex" to RuntimeType.Regex,
        "SmithyHttpServer" to ServerCargoDependency.smithyHttpServer(runtimeConfig).toType(),
        "SmithyTypes" to RuntimeType.smithyTypes(runtimeConfig),
        "RuntimeError" to protocol.runtimeError(runtimeConfig),
        "RequestRejection" to protocol.requestRejection(runtimeConfig),
        "ResponseRejection" to protocol.responseRejection(runtimeConfig),
        "PinProjectLite" to ServerCargoDependency.PinProjectLite.toType(),
        "http" to RuntimeType.Http,
        "Tracing" to RuntimeType.Tracing,
    )

    fun generateTraitImpls(operationWriter: RustWriter, operationShape: OperationShape) {
        val inputSymbol = symbolProvider.toSymbol(operationShape.inputShape(model))
        val outputSymbol = symbolProvider.toSymbol(operationShape.outputShape(model))

        operationWriter.renderTraits(inputSymbol, outputSymbol, operationShape)
    }

    /*
     * Generation of `from_request` and `into_response`.
     * For non-streaming request bodies, that is, models without streaming traits
     * (https://awslabs.github.io/smithy/1.0/spec/core/stream-traits.html)
     * we require the HTTP body to be fully read in memory before parsing or deserialization.
     * From a server perspective we need a way to parse an HTTP request from `Bytes` and serialize
     * an HTTP response to `Bytes`.
     * These traits are the public entrypoint of the ser/de logic of the `aws-smithy-http-server` server.
     */
    private fun RustWriter.renderTraits(
        inputSymbol: Symbol,
        outputSymbol: Symbol,
        operationShape: OperationShape,
    ) {
        val operationName = symbolProvider.toSymbol(operationShape).name
        val staticContentType = "CONTENT_TYPE_${operationName.uppercase()}"
        val verifyAcceptHeader = writable {
            httpBindingResolver.responseContentType(operationShape)?.also { contentType ->
                rustTemplate(
                    """
                    if !#{SmithyHttpServer}::protocol::accept_header_classifier(request.headers(), &$staticContentType) {
                        return Err(#{RequestRejection}::NotAcceptable);
                    }
                    """,
                    *codegenScope,
                )
            }
        }
        val verifyAcceptHeaderStaticContentTypeInit = writable {
            httpBindingResolver.responseContentType(operationShape)?.also { contentType ->
                val init = when (contentType) {
                    "application/json" -> "const $staticContentType: #{Mime}::Mime = #{Mime}::APPLICATION_JSON;"
                    "application/octet-stream" -> "const $staticContentType: #{Mime}::Mime = #{Mime}::APPLICATION_OCTET_STREAM;"
                    "application/x-www-form-urlencoded" -> "const $staticContentType: #{Mime}::Mime = #{Mime}::APPLICATION_WWW_FORM_URLENCODED;"
                    else ->
                        """
                        static $staticContentType: #{OnceCell}::sync::Lazy<#{Mime}::Mime> = #{OnceCell}::sync::Lazy::new(|| {
                            ${contentType.dq()}.parse::<#{Mime}::Mime>().expect("BUG: MIME parsing failed, content_type is not valid")
                        });
                        """
                }
                rustTemplate(init, *codegenScope)
            }
        }
        // This checks for the expected `Content-Type` header if the `@httpPayload` trait is present, as dictated by
        // the core Smithy library, which _does not_ require deserializing the payload.
        // If no members have `@httpPayload`, the expected `Content-Type` header as dictated _by the protocol_ is
        // checked later on for non-streaming operations, in `serverRenderShapeParser`: that check _does_ require at
        // least buffering the entire payload, since the check must only be performed if the payload is empty.
        val verifyRequestContentTypeHeader = writable {
            operationShape
                .inputShape(model)
                .members()
                .find { it.hasTrait<HttpPayloadTrait>() }
                ?.let { payload ->
                    val target = model.expectShape(payload.target)
                    if (!target.isBlobShape || target.hasTrait<MediaTypeTrait>()) {
                        // `null` is only returned by Smithy when there are no members, but we know there's at least
                        // the one with `@httpPayload`, so `!!` is safe here.
                        val expectedRequestContentType = httpBindingResolver.requestContentType(operationShape)!!
                        rustTemplate(
                            """
                            #{SmithyHttpServer}::protocol::content_type_header_classifier(
                                request.headers(),
                                Some("$expectedRequestContentType"),
                            )?;
                            """,
                            *codegenScope,
                        )
                    }
                }
        }

        // Implement `from_request` trait for input types.
        val inputFuture = "${inputSymbol.name}Future"
        // TODO(https://github.com/awslabs/smithy-rs/issues/2238): Remove the `Pin<Box<dyn Future>>` and replace with thin wrapper around `Collect`.
        rustTemplate(
            """
            #{verifyAcceptHeaderStaticContentTypeInit:W}
            #{PinProjectLite}::pin_project! {
                /// A [`Future`](std::future::Future) aggregating the body bytes of a [`Request`] and constructing the
                /// [`${inputSymbol.name}`](#{I}) using modelled bindings.
                pub struct $inputFuture {
                    inner: std::pin::Pin<Box<dyn std::future::Future<Output = Result<#{I}, #{RuntimeError}>> + Send>>
                }
            }

            impl std::future::Future for $inputFuture {
                type Output = Result<#{I}, #{RuntimeError}>;

                fn poll(self: std::pin::Pin<&mut Self>, cx: &mut std::task::Context<'_>) -> std::task::Poll<Self::Output> {
                    let this = self.project();
                    this.inner.as_mut().poll(cx)
                }
            }

            impl<B> #{SmithyHttpServer}::request::FromRequest<#{Marker}, B> for #{I}
            where
                B: #{SmithyHttpServer}::body::HttpBody + Send,
                B: 'static,
                ${streamingBodyTraitBounds(operationShape)}
                B::Data: Send,
                #{RequestRejection} : From<<B as #{SmithyHttpServer}::body::HttpBody>::Error>
            {
                type Rejection = #{RuntimeError};
                type Future = $inputFuture;

                fn from_request(request: #{http}::Request<B>) -> Self::Future {
                    let fut = async move {
                        #{verifyAcceptHeader:W}
                        #{verifyRequestContentTypeHeader:W}
                        #{parse_request}(request)
                            .await
                            .map_err(Into::into)
                    };
                    use #{FuturesUtil}::future::TryFutureExt;
                    let fut = fut.map_err(|e: #{RequestRejection}| {
                        #{Tracing}::debug!(error = %e, "failed to deserialize request");
                        #{RuntimeError}::from(e)
                    });
                    $inputFuture {
                        inner: Box::pin(fut)
                    }
                }
            }
            """,
            *codegenScope,
            "I" to inputSymbol,
            "Marker" to protocol.markerStruct(),
            "parse_request" to serverParseRequest(operationShape),
            "verifyAcceptHeader" to verifyAcceptHeader,
            "verifyAcceptHeaderStaticContentTypeInit" to verifyAcceptHeaderStaticContentTypeInit,
            "verifyRequestContentTypeHeader" to verifyRequestContentTypeHeader,
        )

        // Implement `into_response` for output types.
        val errorSymbol = symbolProvider.symbolForOperationError(operationShape)

        // All `ResponseRejection`s are errors; the service owners are to blame. So we centrally log them here
        // to let them know.
        rustTemplate(
            """
            impl #{SmithyHttpServer}::response::IntoResponse<#{Marker}> for #{O} {
                fn into_response(self) -> #{SmithyHttpServer}::response::Response {
                    match #{serialize_response}(self) {
                        Ok(response) => response,
                        Err(e) => {
                            #{Tracing}::error!(error = %e, "failed to serialize response");
                            #{SmithyHttpServer}::response::IntoResponse::<#{Marker}>::into_response(#{RuntimeError}::from(e))
                        }
                    }
                }
            }
            """,
            *codegenScope,
            "O" to outputSymbol,
            "Marker" to protocol.markerStruct(),
            "serialize_response" to serverSerializeResponse(operationShape),
        )

        if (operationShape.operationErrors(model).isNotEmpty()) {
            rustTemplate(
                """
                impl #{SmithyHttpServer}::response::IntoResponse<#{Marker}> for #{E} {
                    fn into_response(self) -> #{SmithyHttpServer}::response::Response {
                        match #{serialize_error}(&self) {
                            Ok(mut response) => {
                                response.extensions_mut().insert(#{SmithyHttpServer}::extension::ModeledErrorExtension::new(self.name()));
                                response
                            },
                            Err(e) => {
                                #{Tracing}::error!(error = %e, "failed to serialize response");
                                #{SmithyHttpServer}::response::IntoResponse::<#{Marker}>::into_response(#{RuntimeError}::from(e))
                            }
                        }
                    }
                }
                """.trimIndent(),
                *codegenScope,
                "E" to errorSymbol,
                "Marker" to protocol.markerStruct(),
                "serialize_error" to serverSerializeError(operationShape),
            )
        }
    }

    private fun serverParseRequest(operationShape: OperationShape): RuntimeType {
        val inputShape = operationShape.inputShape(model)
        val inputSymbol = symbolProvider.toSymbol(inputShape)

        return protocolFunctions.deserializeFn(operationShape, fnNameSuffix = "http_request") { fnName ->
            Attribute.AllowClippyUnnecessaryWraps.render(this)
            // The last conversion trait bound is needed by the `hyper::body::to_bytes(body).await?` call.
            rustBlockTemplate(
                """
                pub async fn $fnName<B>(
                    ##[allow(unused_variables)] request: #{http}::Request<B>
                ) -> std::result::Result<
                    #{I},
                    #{RequestRejection}
                >
                where
                    B: #{SmithyHttpServer}::body::HttpBody + Send, ${streamingBodyTraitBounds(operationShape)}
                    B::Data: Send,
                    #{RequestRejection}: From<<B as #{SmithyHttpServer}::body::HttpBody>::Error>
                """.trimIndent(),
                *codegenScope,
                "I" to inputSymbol,
            ) {
                withBlock("Ok({", "})") {
                    serverRenderShapeParser(
                        operationShape,
                        inputShape,
                        httpBindingResolver.requestBindings(operationShape),
                    )
                }
            }
        }
    }

    private fun serverSerializeResponse(operationShape: OperationShape): RuntimeType {
        val outputShape = operationShape.outputShape(model)
        val outputSymbol = symbolProvider.toSymbol(outputShape)

        return protocolFunctions.serializeFn(operationShape, fnNameSuffix = "http_response") { fnName ->
            Attribute.AllowClippyUnnecessaryWraps.render(this)

            // Note we only need to take ownership of the output in the case that it contains streaming members.
            // However, we currently always take ownership here, but worth noting in case in the future we want
            // to generate different signatures for streaming vs non-streaming for some reason.
            rustBlockTemplate(
                """
                pub fn $fnName(
                    ##[allow(unused_variables)] output: #{O}
                ) -> std::result::Result<
                    #{SmithyHttpServer}::response::Response,
                    #{ResponseRejection}
                >
                """.trimIndent(),
                *codegenScope,
                "O" to outputSymbol,
            ) {
                withBlock("Ok({", "})") {
                    serverRenderOutputShapeResponseSerializer(
                        operationShape,
                        httpBindingResolver.responseBindings(operationShape),
                    )
                }
            }
        }
    }

    private fun serverSerializeError(operationShape: OperationShape): RuntimeType {
        val errorSymbol = symbolProvider.symbolForOperationError(operationShape)
        return protocolFunctions.serializeFn(operationShape, fnNameSuffix = "http_error") { fnName ->
            Attribute.AllowClippyUnnecessaryWraps.render(this)
            rustBlockTemplate(
                "pub fn $fnName(error: &#{E}) -> std::result::Result<#{SmithyHttpServer}::response::Response, #{ResponseRejection}>",
                *codegenScope,
                "E" to errorSymbol,
            ) {
                withBlock("Ok({", "})") {
                    serverRenderErrorShapeResponseSerializer(
                        operationShape,
                        errorSymbol,
                    )
                }
            }
        }
    }

    private fun RustWriter.serverRenderErrorShapeResponseSerializer(
        operationShape: OperationShape,
        errorSymbol: Symbol,
    ) {
        val operationName = symbolProvider.toSymbol(operationShape).name
        val structuredDataSerializer = protocol.structuredDataSerializer()
        withBlock("match error {", "}") {
            val errors = operationShape.operationErrors(model)
            errors.forEach {
                val variantShape = model.expectShape(it.id, StructureShape::class.java)
                val errorTrait = variantShape.expectTrait<ErrorTrait>()
                val variantSymbol = symbolProvider.toSymbol(variantShape)
                val serializerSymbol = structuredDataSerializer.serverErrorSerializer(it.id)

                rustBlock("#T::${variantSymbol.name}(output) =>", errorSymbol) {
                    rust(
                        """
                        let payload = #T(output)?;
                        """,
                        serializerSymbol,
                    )

                    val bindings = httpBindingResolver.errorResponseBindings(it)

                    Attribute.AllowUnusedMut.render(this)
                    rustTemplate("let mut builder = #{http}::Response::builder();", *codegenScope)
                    serverRenderResponseHeaders(operationShape, variantShape)

                    bindings.forEach { binding ->
                        when (val location = binding.location) {
                            HttpLocation.RESPONSE_CODE, HttpLocation.DOCUMENT -> {}
                            else -> {
                                logger.warning("[rust-server-codegen] $operationName: error serialization does not currently support $location bindings")
                            }
                        }
                    }
                    val status =
                        variantShape.getTrait<HttpErrorTrait>()?.code
                            ?: errorTrait.defaultHttpStatusCode

                    serverRenderContentLengthHeader()

                    rustTemplate(
                        """
                        builder.status($status).body(#{SmithyHttpServer}::body::to_boxed(payload))?
                        """,
                        *codegenScope,
                    )
                }
            }
        }
    }

    /**
     * Render an HTTP response (headers, response code, body) for an operation's output and the given [bindings].
     */
    private fun RustWriter.serverRenderOutputShapeResponseSerializer(
        operationShape: OperationShape,
        bindings: List<HttpBindingDescriptor>,
    ) {
        Attribute.AllowUnusedMut.render(this)
        rustTemplate("let mut builder = #{http}::Response::builder();", *codegenScope)
        serverRenderResponseHeaders(operationShape)
        // Fallback to the default code of `@http`, which should be 200.
        val httpTraitDefaultStatusCode = HttpTrait
            .builder().method("GET").uri(UriPattern.parse("/")) /* Required to build */
            .build()
            .code
        check(httpTraitDefaultStatusCode == 200)
        val httpTraitStatusCode = operationShape.getTrait<HttpTrait>()?.code ?: httpTraitDefaultStatusCode
        bindings.find { it.location == HttpLocation.RESPONSE_CODE }
            ?.let {
                serverRenderResponseCodeBinding(it, httpTraitStatusCode)(this)
            }
            // No binding, use `@http`.
            ?: serverRenderHttpResponseCode(httpTraitStatusCode)(this)

        operationShape.outputShape(model).findStreamingMember(model)?.let {
            val payloadGenerator = ServerHttpBoundProtocolPayloadGenerator(codegenContext, protocol)
            withBlockTemplate("let body = #{SmithyHttpServer}::body::boxed(#{SmithyHttpServer}::body::Body::wrap_stream(", "));", *codegenScope) {
                for (customization in customizations) {
                    customization.section(
                        ServerHttpBoundProtocolSection.WrapStreamPayload(
                            StreamPayloadSerializerParams(
                                codegenContext,
                                payloadGenerator,
                                "output",
                                operationShape,
                            ),
                        ),
                    )(this)
                }
            }
        } ?: run {
            val payloadGenerator = ServerHttpBoundProtocolPayloadGenerator(codegenContext, protocol)
            withBlockTemplate("let payload = ", ";") {
                payloadGenerator.generatePayload(this, "output", operationShape)
            }

            serverRenderContentLengthHeader()

            rustTemplate(
                """
                let body = #{SmithyHttpServer}::body::to_boxed(payload);
                """,
                *codegenScope,
            )
        }

        rustTemplate(
            """
            builder.body(body)?
            """,
            *codegenScope,
        )
    }

    private fun setResponseHeaderIfAbsent(writer: RustWriter, headerName: String, headerValue: String) {
        // We can be a tad more efficient if there's a `const` `HeaderName` in the `http` crate that matches.
        // https://docs.rs/http/latest/http/header/index.html#constants
        val headerNameExpr = if (headerName == "content-type") {
            "#{http}::header::CONTENT_TYPE"
        } else {
            "#{http}::header::HeaderName::from_static(\"$headerName\")"
        }

        writer.rustTemplate(
            """
            builder = #{header_util}::set_response_header_if_absent(
                builder,
                $headerNameExpr,
                "${writer.escape(headerValue)}",
            );
            """,
            *codegenScope,
        )
    }


    /**
     * Sets HTTP response headers for the operation's output shape or the operation's error shape.
     * It will generate response headers for the operation's output shape, unless [errorShape] is non-null, in which
     * case it will generate response headers for the given error shape.
     *
     * It sets three groups of headers in order. Headers from one group take precedence over headers in a later group.
     *     1. Headers bound by the `httpHeader` and `httpPrefixHeader` traits.
     *     2. The protocol-specific `Content-Type` header for the operation.
     *     3. Additional protocol-specific headers for errors, if [errorShape] is non-null.
     */
    private fun RustWriter.serverRenderResponseHeaders(operationShape: OperationShape, errorShape: StructureShape? = null) {
        val bindingGenerator = ServerResponseBindingGenerator(protocol, codegenContext, operationShape)
        val addHeadersFn = bindingGenerator.generateAddHeadersFn(errorShape ?: operationShape)
        if (addHeadersFn != null) {
            // Notice that we need to borrow the output only for output shapes but not for error shapes.
            val outputOwnedOrBorrowed = if (errorShape == null) "&output" else "output"
            rust(
                """
                builder = #{T}($outputOwnedOrBorrowed, builder)?;
                """,
                addHeadersFn,
            )
        }

        // Set the `Content-Type` header *after* the response bindings headers have been set,
        // to allow operations that bind a member to `Content-Type` (which we set earlier) to take precedence (this is
        // because we always use `set_response_header_if_absent`, so the _first_ header value we set for a given
        // header name is the one that takes precedence).
        httpBindingResolver.responseContentType(operationShape)?.let { contentTypeValue ->
            setResponseHeaderIfAbsent(this, "content-type", contentTypeValue)
        }

        for ((headerName, headerValue) in protocol.additionalResponseHeaders(operationShape)) {
            setResponseHeaderIfAbsent(this, headerName, headerValue)
        }

        if (errorShape != null) {
            for ((headerName, headerValue) in protocol.additionalErrorResponseHeaders(errorShape)) {
                setResponseHeaderIfAbsent(this, headerName, headerValue)
            }
        }
    }

    /**
     * Adds the `Content-Length` header.
     *
     * Unlike the headers added in `serverRenderResponseHeaders` the `Content-Length` depends on
     * the payload post-serialization.
     */
    private fun RustWriter.serverRenderContentLengthHeader() {
        rustTemplate(
            """
            let content_length = payload.len();
            builder = #{header_util}::set_response_header_if_absent(builder, #{http}::header::CONTENT_LENGTH, content_length);
            """,
            *codegenScope,
        )
    }

    private fun serverRenderHttpResponseCode(defaultCode: Int) = writable {
        check(defaultCode in 100..999) {
            """
            Smithy library lied to us. According to https://smithy.io/2.0/spec/http-bindings.html#http-trait,
            "The provided value SHOULD be between 100 and 599, and it MUST be between 100 and 999".
            """.replace("\n", "").trimIndent()
        }
        rustTemplate(
            """
            let http_status: u16 = $defaultCode;
            builder = builder.status(http_status);
            """,
            *codegenScope,
        )
    }

    private fun serverRenderResponseCodeBinding(
        binding: HttpBindingDescriptor,
        /** This is the status code to fall back on if the member shape bound with `@httpResponseCode` is not
         * `@required` and the user did not provide a value for it at runtime. **/
        fallbackStatusCode: Int,
    ): Writable {
        check(binding.location == HttpLocation.RESPONSE_CODE)

        return writable {
            val memberName = symbolProvider.toMemberName(binding.member)
            withBlock("let status = output.$memberName", ";") {
                if (symbolProvider.toSymbol(binding.member).isOptional()) {
                    rust(".unwrap_or($fallbackStatusCode)")
                }
            }
            rustTemplate(
                """
                let http_status: u16 = status.try_into().map_err(#{ResponseRejection}::InvalidHttpStatusCode)?;
                builder = builder.status(http_status);
                """,
                *codegenScope,
            )
        }
    }

    private fun RustWriter.serverRenderShapeParser(
        operationShape: OperationShape,
        inputShape: StructureShape,
        bindings: List<HttpBindingDescriptor>,
    ) {
        val httpBindingGenerator = ServerRequestBindingGenerator(protocol, codegenContext, operationShape, additionalHttpBindingCustomizations)
        val structuredDataParser = protocol.structuredDataParser()
        Attribute.AllowUnusedMut.render(this)
        rust(
            "let mut input = #T::default();",
            inputShape.serverBuilderSymbol(codegenContext),
        )
        Attribute.AllowUnusedVariables.render(this)
        rust("let (parts, body) = request.into_parts();")
        val parser = structuredDataParser.serverInputParser(operationShape)
<<<<<<< HEAD
=======
        val noInputs = model.expectShape(operationShape.inputShape).expectTrait<SyntheticInputTrait>().originalId == null
>>>>>>> a23cf980

        if (parser != null) {
            // `null` is only returned by Smithy when there are no members, but we know there's at least one, since
            // there's something to parse (i.e. `parser != null`), so `!!` is safe here.
            val expectedRequestContentType = httpBindingResolver.requestContentType(operationShape)!!
            rustTemplate("let bytes = #{Hyper}::body::to_bytes(body).await?;", *codegenScope)
<<<<<<< HEAD
            // TODO Isn't this VERY wrong? If there's modeled operation input, we must reject if there's no payload!
            //   We currently accept and silently build empty input!
=======
>>>>>>> a23cf980
            rustBlock("if !bytes.is_empty()") {
                rustTemplate(
                    """
                    #{SmithyHttpServer}::protocol::content_type_header_classifier(
<<<<<<< HEAD
                        &parts.headers, 
=======
                        &parts.headers,
>>>>>>> a23cf980
                        Some("$expectedRequestContentType"),
                    )?;
                    input = #{parser}(bytes.as_ref(), input)?;
                    """,
                    *codegenScope,
                    "parser" to parser,
                )
            }
        }
        for (binding in bindings) {
            val member = binding.member
            val parsedValue = serverRenderBindingParser(binding, operationShape, httpBindingGenerator, structuredDataParser)
            if (parsedValue != null) {
                rust("if let Some(value) = ")
                parsedValue(this)
                rust(
                    """
                    {
                        input = input.${member.setterName()}(${
                        if (symbolProvider.toSymbol(binding.member).isOptional()) {
                            "Some(value)"
                        } else {
                            "value"
                        }
                    });
                    }
                    """,
                )
            }
        }
        serverRenderUriPathParser(this, operationShape)
        serverRenderQueryStringParser(this, operationShape)

        val noInputs = model.expectShape(operationShape.inputShape).expectTrait<SyntheticInputTrait>().originalId == null
        if (noInputs && protocol.serverContentTypeCheckNoModeledInput()) {
            conditionalBlock("if body.is_empty() {", "}", conditional = parser != null) {
                rustTemplate(
                    """
                    #{SmithyHttpServer}::protocol::content_type_header_empty_body_no_modeled_input(&parts.headers)?;
                    """,
                    *codegenScope,
                )
            }
        }
        val err = if (ServerBuilderGenerator.hasFallibleBuilder(
                inputShape,
                model,
                symbolProvider,
                takeInUnconstrainedTypes = true,
            )
        ) {
            "?"
        } else {
            ""
        }
        rustTemplate("input.build()$err", *codegenScope)
    }

    private fun serverRenderBindingParser(
        binding: HttpBindingDescriptor,
        operationShape: OperationShape,
        httpBindingGenerator: ServerRequestBindingGenerator,
        structuredDataParser: StructuredDataParserGenerator,
    ): Writable? {
        return when (binding.location) {
            HttpLocation.HEADER -> writable { serverRenderHeaderParser(this, binding, operationShape) }
            HttpLocation.PREFIX_HEADERS -> writable { serverRenderPrefixHeadersParser(this, binding, operationShape) }
            HttpLocation.PAYLOAD -> {
                val structureShapeHandler: RustWriter.(String) -> Unit = { body ->
                    rust("#T($body)", structuredDataParser.payloadParser(binding.member))
                }
                val errorSymbol = getDeserializePayloadErrorSymbol(binding)
                val deserializer = httpBindingGenerator.generateDeserializePayloadFn(
                    binding,
                    errorSymbol,
                    structuredHandler = structureShapeHandler,
                )
                return writable {
                    if (binding.member.isStreaming(model)) {
                        rustTemplate(
                            """
                            {
                                Some(#{Deserializer}(&mut body.into().into_inner())?)
                            }
                            """,
                            "Deserializer" to deserializer,
                            *codegenScope,
                        )
                    } else {
                        rustTemplate(
                            """
                            {
                                let bytes = #{Hyper}::body::to_bytes(body).await?;
                                #{Deserializer}(&bytes)?
                            }
                            """,
                            "Deserializer" to deserializer,
                            *codegenScope,
                        )
                    }
                }
            }
            HttpLocation.DOCUMENT, HttpLocation.LABEL, HttpLocation.QUERY, HttpLocation.QUERY_PARAMS -> {
                // All of these are handled separately.
                null
            }
            else -> {
                logger.warning("[rust-server-codegen] ${operationShape.id}: request parsing does not currently support ${binding.location} bindings")
                null
            }
        }
    }

    private fun serverRenderUriPathParser(writer: RustWriter, operationShape: OperationShape) {
        val pathBindings =
            httpBindingResolver.requestBindings(operationShape).filter {
                it.location == HttpLocation.LABEL
            }
        if (pathBindings.isEmpty()) {
            return
        }
        val httpTrait = httpBindingResolver.httpTrait(operationShape)
        val greedyLabelIndex = httpTrait.uri.segments.indexOfFirst { it.isGreedyLabel }
        val segments =
            if (greedyLabelIndex >= 0) {
                httpTrait.uri.segments.slice(0 until (greedyLabelIndex + 1))
            } else {
                httpTrait.uri.segments
            }
        val restAfterGreedyLabel =
            if (greedyLabelIndex >= 0) {
                httpTrait.uri.segments.slice((greedyLabelIndex + 1) until httpTrait.uri.segments.size).joinToString(prefix = "/", separator = "/")
            } else {
                ""
            }
        val labeledNames = segments
            .mapIndexed { index, segment ->
                if (segment.isLabel) { "m$index" } else { "_" }
            }
            .joinToString(prefix = (if (segments.size > 1) "(" else ""), separator = ",", postfix = (if (segments.size > 1) ")" else ""))
        val nomParser = segments
            .map { segment ->
                if (segment.isGreedyLabel) {
                    "#{Nom}::combinator::rest::<_, #{Nom}::error::Error<&str>>"
                } else if (segment.isLabel) {
                    """#{Nom}::branch::alt::<_, _, #{Nom}::error::Error<&str>, _>((#{Nom}::bytes::complete::take_until("/"), #{Nom}::combinator::rest))"""
                } else {
                    """#{Nom}::bytes::complete::tag::<_, _, #{Nom}::error::Error<&str>>("${segment.content}")"""
                }
            }
            .joinToString(
                // TODO(https://github.com/awslabs/smithy-rs/issues/1289): Note we're limited to 21 labels because of `tuple`.
                prefix = if (segments.size > 1) "#{Nom}::sequence::tuple::<_, _, #{Nom}::error::Error<&str>, _>((" else "",
                postfix = if (segments.size > 1) "))" else "",
                transform = { parser ->
                    """
                    #{Nom}::sequence::preceded(#{Nom}::bytes::complete::tag("/"),  $parser)
                    """.trimIndent()
                },
            )
        with(writer) {
            rustTemplate("let input_string = parts.uri.path();")
            if (greedyLabelIndex >= 0 && greedyLabelIndex + 1 < httpTrait.uri.segments.size) {
                rustTemplate(
                    """
                    if !input_string.ends_with("$restAfterGreedyLabel") {
                        return Err(#{RequestRejection}::UriPatternGreedyLabelPostfixNotFound);
                    }
                    let input_string = &input_string[..(input_string.len() - "$restAfterGreedyLabel".len())];
                    """.trimIndent(),
                    *codegenScope,
                )
            }
            rustTemplate(
                """
                let (input_string, $labeledNames) = $nomParser(input_string)?;
                debug_assert_eq!("", input_string);
                """.trimIndent(),
                *codegenScope,
            )
            segments
                .forEachIndexed { index, segment ->
                    val binding = pathBindings.find { it.memberName == segment.content }
                    if (binding != null && segment.isLabel) {
                        val deserializer = generateParseStrFn(binding, true)
                        rustTemplate(
                            """
                            input = input.${binding.member.setterName()}(
                                #{deserializer}(m$index)?
                            );
                            """,
                            *codegenScope,
                            "deserializer" to deserializer,
                        )
                    }
                }
        }
    }

    // The `httpQueryParams` trait can be applied to structure members that target:
    //     * a map of string,
    //     * a map of list of string; or
    //     * a map of set of string.
    enum class QueryParamsTargetMapValueType {
        STRING, LIST, SET
    }

    private fun queryParamsTargetMapValueType(targetMapValue: Shape): QueryParamsTargetMapValueType =
        if (targetMapValue.isStringShape) {
            QueryParamsTargetMapValueType.STRING
        } else if (targetMapValue.isListShape) {
            QueryParamsTargetMapValueType.LIST
        } else if (targetMapValue.isSetShape) {
            QueryParamsTargetMapValueType.SET
        } else {
            throw ExpectationNotMetException(
                """
                @httpQueryParams trait applied to non-supported target $targetMapValue of type ${targetMapValue.type}
                """.trimIndent(),
                targetMapValue.sourceLocation,
            )
        }

    private fun serverRenderQueryStringParser(writer: RustWriter, operationShape: OperationShape) {
        val queryBindings =
            httpBindingResolver.requestBindings(operationShape).filter {
                it.location == HttpLocation.QUERY
            }
        // Only a single structure member can be bound to `httpQueryParams`, hence `find`.
        val queryParamsBinding =
            httpBindingResolver.requestBindings(operationShape).find {
                it.location == HttpLocation.QUERY_PARAMS
            }
        if (queryBindings.isEmpty() && queryParamsBinding == null) {
            return
        }

        fun HttpBindingDescriptor.queryParamsBindingTargetMapValueType(): QueryParamsTargetMapValueType {
            check(this.location == HttpLocation.QUERY_PARAMS)
            val queryParamsTarget = model.expectShape(this.member.target, MapShape::class.java)
            return queryParamsTargetMapValueType(model.expectShape(queryParamsTarget.value.target))
        }

        with(writer) {
            rustTemplate(
                """
                let query_string = parts.uri.query().unwrap_or("");
                let pairs = #{FormUrlEncoded}::parse(query_string.as_bytes());
                """.trimIndent(),
                *codegenScope,
            )

            if (queryParamsBinding != null) {
                val target = model.expectShape(queryParamsBinding.member.target, MapShape::class.java)
                val hasConstrainedTarget = target.canReachConstrainedShape(model, symbolProvider)
                // TODO(https://github.com/awslabs/smithy-rs/issues/1401) Here we only check the target shape;
                //  constraint traits on member shapes are not implemented yet.
                val targetSymbol = unconstrainedShapeSymbolProvider.toSymbol(target)
                withBlock("let mut query_params: #T = ", ";", targetSymbol) {
                    conditionalBlock("#T(", ")", conditional = hasConstrainedTarget, targetSymbol) {
                        rust("#T::new()", RuntimeType.HashMap)
                    }
                }
            }
            val (queryBindingsTargetingCollection, queryBindingsTargetingSimple) =
                queryBindings.partition { model.expectShape(it.member.target) is CollectionShape }
            queryBindingsTargetingSimple.forEach {
                rust("let mut ${symbolProvider.toMemberName(it.member)}_seen = false;")
            }
            queryBindingsTargetingCollection.forEach {
                rust("let mut ${symbolProvider.toMemberName(it.member)} = Vec::new();")
            }

            rustBlock("for (k, v) in pairs") {
                queryBindingsTargetingSimple.forEach {
                    val deserializer = generateParseStrFn(it, false)
                    val memberName = symbolProvider.toMemberName(it.member)
                    rustTemplate(
                        """
                        if !${memberName}_seen && k == "${it.locationName}" {
                            input = input.${it.member.setterName()}(
                                #{deserializer}(&v)?
                            );
                            ${memberName}_seen = true;
                        }
                        """.trimIndent(),
                        "deserializer" to deserializer,
                    )
                }
                queryBindingsTargetingCollection.forEachIndexed { idx, it ->
                    rustBlock("${if (idx > 0) "else " else ""}if k == ${it.locationName.dq()}") {
                        val targetCollectionShape = model.expectShape(it.member.target, CollectionShape::class.java)
                        val memberShape = model.expectShape(targetCollectionShape.member.target)

                        when {
                            memberShape.isStringShape -> {
                                if (queryParamsBinding != null) {
                                    // If there's an `@httpQueryParams` binding, it will want to consume the parsed data
                                    // too further down, so we need to clone it.
                                    rust("let v = v.clone().into_owned();")
                                } else {
                                    rust("let v = v.into_owned();")
                                }
                            }
                            memberShape.isTimestampShape -> {
                                val index = HttpBindingIndex.of(model)
                                val timestampFormat =
                                    index.determineTimestampFormat(
                                        it.member,
                                        it.location,
                                        protocol.defaultTimestampFormat,
                                    )
                                val timestampFormatType = RuntimeType.parseTimestampFormat(CodegenTarget.SERVER, runtimeConfig, timestampFormat)
                                rustTemplate(
                                    """
                                    let v = #{DateTime}::from_str(&v, #{format})?
                                    """.trimIndent(),
                                    *codegenScope,
                                    "format" to timestampFormatType,
                                )
                                for (customization in customizations) {
                                    customization.section(ServerHttpBoundProtocolSection.AfterTimestampDeserializedMember(it.member))(this)
                                }
                                rust(";")
                            }
                            else -> { // Number or boolean.
                                rust(
                                    """
                                    let v = <_ as #T>::parse_smithy_primitive(&v)?;
                                    """.trimIndent(),
                                    RuntimeType.smithyTypes(runtimeConfig).resolve("primitive::Parse"),
                                )
                            }
                        }
                        rust("${symbolProvider.toMemberName(it.member)}.push(v);")
                    }
                }

                if (queryParamsBinding != null) {
                    val target = model.expectShape(queryParamsBinding.member.target, MapShape::class.java)
                    // TODO(https://github.com/awslabs/smithy-rs/issues/1401) Here we only check the target shape;
                    //  constraint traits on member shapes are not implemented yet.
                    val hasConstrainedTarget = target.canReachConstrainedShape(model, symbolProvider)
                    when (queryParamsBinding.queryParamsBindingTargetMapValueType()) {
                        QueryParamsTargetMapValueType.STRING -> {
                            rust("query_params.${if (hasConstrainedTarget) "0." else ""}entry(String::from(k)).or_insert_with(|| String::from(v));")
                        }
                        QueryParamsTargetMapValueType.LIST, QueryParamsTargetMapValueType.SET -> {
                            if (hasConstrainedTarget) {
                                val collectionShape = model.expectShape(target.value.target, CollectionShape::class.java)
                                val collectionSymbol = unconstrainedShapeSymbolProvider.toSymbol(collectionShape)
                                rust(
                                    // `or_insert_with` instead of `or_insert` to avoid the allocation when the entry is
                                    // not empty.
                                    """
                                    let entry = query_params.0.entry(String::from(k)).or_insert_with(|| #T(std::vec::Vec::new()));
                                    entry.0.push(String::from(v));
                                    """,
                                    collectionSymbol,
                                )
                            } else {
                                rust(
                                    """
                                    let entry = query_params.entry(String::from(k)).or_default();
                                    entry.push(String::from(v));
                                    """,
                                )
                            }
                        }
                    }
                }
            }
            if (queryParamsBinding != null) {
                val isOptional = unconstrainedShapeSymbolProvider.toSymbol(queryParamsBinding.member).isOptional()
                withBlock("input = input.${queryParamsBinding.member.setterName()}(", ");") {
                    conditionalBlock("Some(", ")", conditional = isOptional) {
                        write("query_params")
                    }
                }
            }
            queryBindingsTargetingCollection.forEach { binding ->
                // TODO(https://github.com/awslabs/smithy-rs/issues/1401) Constraint traits on member shapes are not
                //  implemented yet.
                val hasConstrainedTarget =
                    model.expectShape(binding.member.target, CollectionShape::class.java).canReachConstrainedShape(model, symbolProvider)
                val memberName = unconstrainedShapeSymbolProvider.toMemberName(binding.member)
                val isOptional = unconstrainedShapeSymbolProvider.toSymbol(binding.member).isOptional()
                rustBlock("if !$memberName.is_empty()") {
                    withBlock(
                        "input = input.${
                            binding.member.setterName()
                        }(",
                        ");",
                    ) {
                        conditionalBlock("Some(", ")", conditional = isOptional) {
                            conditionalBlock(
                                "#T(",
                                ")",
                                conditional = hasConstrainedTarget,
                                unconstrainedShapeSymbolProvider.toSymbol(binding.member).mapRustType {
                                    it.stripOuter<RustType.Option>()
                                },
                            ) {
                                write(memberName)
                            }
                        }
                    }
                }
            }
        }
    }

    private fun serverRenderHeaderParser(writer: RustWriter, binding: HttpBindingDescriptor, operationShape: OperationShape) {
        val httpBindingGenerator = ServerRequestBindingGenerator(protocol, codegenContext, operationShape, additionalHttpBindingCustomizations)
        val deserializer = httpBindingGenerator.generateDeserializeHeaderFn(binding)
        writer.rustTemplate(
            """
            #{deserializer}(&parts.headers)?
            """.trimIndent(),
            "deserializer" to deserializer,
            *codegenScope,
        )
    }

    private fun serverRenderPrefixHeadersParser(writer: RustWriter, binding: HttpBindingDescriptor, operationShape: OperationShape) {
        check(binding.location == HttpLocation.PREFIX_HEADERS)

        val httpBindingGenerator = ServerRequestBindingGenerator(protocol, codegenContext, operationShape)
        val deserializer = httpBindingGenerator.generateDeserializePrefixHeadersFn(binding)
        writer.rustTemplate(
            """
            #{deserializer}(&parts.headers)?
            """.trimIndent(),
            "deserializer" to deserializer,
            *codegenScope,
        )
    }

    private fun generateParseStrFn(binding: HttpBindingDescriptor, percentDecoding: Boolean): RuntimeType {
        val output = unconstrainedShapeSymbolProvider.toSymbol(binding.member)
        return protocolFunctions.deserializeFn(binding.member) { fnName ->
            rustBlockTemplate(
                "pub fn $fnName(value: &str) -> std::result::Result<#{O}, #{RequestRejection}>",
                *codegenScope,
                "O" to output,
            ) {
                val target = model.expectShape(binding.member.target)

                when {
                    target.isStringShape -> {
                        if (percentDecoding) {
                            rustTemplate(
                                """
                                let value = #{PercentEncoding}::percent_decode_str(value).decode_utf8()?.into_owned();
                                """,
                                *codegenScope,
                            )
                        } else {
                            rust("let value = value.to_owned();")
                        }
                    }
                    target.isTimestampShape -> {
                        val index = HttpBindingIndex.of(model)
                        val timestampFormat =
                            index.determineTimestampFormat(
                                binding.member,
                                binding.location,
                                protocol.defaultTimestampFormat,
                            )
                        val timestampFormatType = RuntimeType.parseTimestampFormat(CodegenTarget.SERVER, runtimeConfig, timestampFormat)

                        if (percentDecoding) {
                            rustTemplate(
                                """
                                let value = #{PercentEncoding}::percent_decode_str(value).decode_utf8()?;
                                let value = #{DateTime}::from_str(value.as_ref(), #{format})?
                                """,
                                *codegenScope,
                                "format" to timestampFormatType,
                            )
                        } else {
                            rustTemplate(
                                """
                                let value = #{DateTime}::from_str(value, #{format})?
                                """,
                                *codegenScope,
                                "format" to timestampFormatType,
                            )
                        }
                        for (customization in customizations) {
                            customization.section(ServerHttpBoundProtocolSection.AfterTimestampDeserializedMember(binding.member))(this)
                        }
                        rust(";")
                    }
                    else -> {
                        check(target is NumberShape || target is BooleanShape)
                        rustTemplate(
                            """
                            let value = <_ as #{PrimitiveParse}>::parse_smithy_primitive(value)?;
                            """,
                            "PrimitiveParse" to RuntimeType.smithyTypes(runtimeConfig).resolve("primitive::Parse"),
                        )
                    }
                }
                rust("Ok(${symbolProvider.wrapOptional(binding.member, "value")})")
            }
        }
    }

    /**
     * Returns the error type of the function that deserializes a non-streaming HTTP payload (a byte slab) into the
     * shape targeted by the `httpPayload` trait.
     */
    // TODO This should not live here. Plus, only some protocols support `@httpPayload`.
    private fun getDeserializePayloadErrorSymbol(binding: HttpBindingDescriptor): Symbol {
        check(binding.location == HttpLocation.PAYLOAD)

        if (model.expectShape(binding.member.target) is StringShape) {
            return protocol.requestRejection(runtimeConfig).toSymbol()
        }
        return when (codegenContext.protocol) {
            RestJson1Trait.ID, AwsJson1_0Trait.ID, AwsJson1_1Trait.ID -> {
                RuntimeType.smithyJson(runtimeConfig).resolve("deserialize::error::DeserializeError").toSymbol()
            }
            RestXmlTrait.ID -> {
                RuntimeType.smithyXml(runtimeConfig).resolve("decode::XmlDecodeError").toSymbol()
            }
            else -> {
                TODO("Protocol ${codegenContext.protocol} not supported yet")
            }
        }
    }

    private fun streamingBodyTraitBounds(operationShape: OperationShape) =
        if (operationShape.inputShape(model).hasStreamingMember(model)) {
            "\n B: Into<#{SmithyTypes}::byte_stream::ByteStream>,"
        } else {
            ""
        }
}<|MERGE_RESOLUTION|>--- conflicted
+++ resolved
@@ -732,30 +732,19 @@
         Attribute.AllowUnusedVariables.render(this)
         rust("let (parts, body) = request.into_parts();")
         val parser = structuredDataParser.serverInputParser(operationShape)
-<<<<<<< HEAD
-=======
-        val noInputs = model.expectShape(operationShape.inputShape).expectTrait<SyntheticInputTrait>().originalId == null
->>>>>>> a23cf980
 
         if (parser != null) {
             // `null` is only returned by Smithy when there are no members, but we know there's at least one, since
             // there's something to parse (i.e. `parser != null`), so `!!` is safe here.
             val expectedRequestContentType = httpBindingResolver.requestContentType(operationShape)!!
             rustTemplate("let bytes = #{Hyper}::body::to_bytes(body).await?;", *codegenScope)
-<<<<<<< HEAD
             // TODO Isn't this VERY wrong? If there's modeled operation input, we must reject if there's no payload!
             //   We currently accept and silently build empty input!
-=======
->>>>>>> a23cf980
             rustBlock("if !bytes.is_empty()") {
                 rustTemplate(
                     """
                     #{SmithyHttpServer}::protocol::content_type_header_classifier(
-<<<<<<< HEAD
-                        &parts.headers, 
-=======
                         &parts.headers,
->>>>>>> a23cf980
                         Some("$expectedRequestContentType"),
                     )?;
                     input = #{parser}(bytes.as_ref(), input)?;
