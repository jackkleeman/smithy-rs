/*
 * Copyright Amazon.com, Inc. or its affiliates. All Rights Reserved.
 * SPDX-License-Identifier: Apache-2.0
 */

package software.amazon.smithy.rust.codegen.server.smithy.generators.protocol

import software.amazon.smithy.model.shapes.MemberShape
import software.amazon.smithy.model.shapes.OperationShape
import software.amazon.smithy.model.shapes.Shape
import software.amazon.smithy.model.shapes.StructureShape
import software.amazon.smithy.rust.codegen.core.rustlang.Writable
import software.amazon.smithy.rust.codegen.core.rustlang.rust
import software.amazon.smithy.rust.codegen.core.rustlang.writable
import software.amazon.smithy.rust.codegen.core.smithy.CodegenContext
import software.amazon.smithy.rust.codegen.core.smithy.RuntimeConfig
import software.amazon.smithy.rust.codegen.core.smithy.RuntimeType
import software.amazon.smithy.rust.codegen.core.smithy.protocols.AwsJson
import software.amazon.smithy.rust.codegen.core.smithy.protocols.AwsJsonVersion
import software.amazon.smithy.rust.codegen.core.smithy.protocols.HttpBindingResolver
import software.amazon.smithy.rust.codegen.core.smithy.protocols.Protocol
import software.amazon.smithy.rust.codegen.core.smithy.protocols.RestJson
import software.amazon.smithy.rust.codegen.core.smithy.protocols.RestXml
import software.amazon.smithy.rust.codegen.core.smithy.protocols.RpcV2
import software.amazon.smithy.rust.codegen.core.smithy.protocols.awsJsonFieldName
import software.amazon.smithy.rust.codegen.core.smithy.protocols.parse.CborParserCustomization
import software.amazon.smithy.rust.codegen.core.smithy.protocols.parse.JsonParserCustomization
import software.amazon.smithy.rust.codegen.core.smithy.protocols.parse.JsonParserGenerator
import software.amazon.smithy.rust.codegen.core.smithy.protocols.parse.JsonParserSection
import software.amazon.smithy.rust.codegen.core.smithy.protocols.parse.ReturnSymbolToParse
import software.amazon.smithy.rust.codegen.core.smithy.protocols.parse.CborParserGenerator
import software.amazon.smithy.rust.codegen.core.smithy.protocols.parse.CborParserSection
import software.amazon.smithy.rust.codegen.core.smithy.protocols.parse.StructuredDataParserGenerator
import software.amazon.smithy.rust.codegen.core.smithy.protocols.restJsonFieldName
import software.amazon.smithy.rust.codegen.core.smithy.protocols.serialize.CborSerializerGenerator
import software.amazon.smithy.rust.codegen.core.smithy.protocols.serialize.CborSerializerSection
import software.amazon.smithy.rust.codegen.core.smithy.protocols.serialize.StructuredDataSerializerGenerator
import software.amazon.smithy.rust.codegen.core.util.dq
import software.amazon.smithy.rust.codegen.server.smithy.ServerCargoDependency
import software.amazon.smithy.rust.codegen.server.smithy.ServerCodegenContext
import software.amazon.smithy.rust.codegen.server.smithy.ServerRuntimeType
import software.amazon.smithy.rust.codegen.server.smithy.canReachConstrainedShape
import software.amazon.smithy.rust.codegen.server.smithy.customizations.AddTypeFieldToServerErrorsCborCustomization
import software.amazon.smithy.rust.codegen.server.smithy.customizations.BeforeEncodingMapOrCollectionCborCustomization
import software.amazon.smithy.rust.codegen.server.smithy.generators.http.RestRequestSpecGenerator
import software.amazon.smithy.rust.codegen.server.smithy.protocols.ServerAwsJsonSerializerGenerator
import software.amazon.smithy.rust.codegen.server.smithy.protocols.ServerRestJsonSerializerGenerator
import software.amazon.smithy.rust.codegen.server.smithy.targetCanReachConstrainedShape

interface ServerProtocol : Protocol {
    /** The path such that `aws_smithy_http_server::protocol::$path` points to the protocol's module. */
    val protocolModulePath: String

    /** Returns the Rust marker struct enjoying `OperationShape`. */
    fun markerStruct(): RuntimeType

    /** Returns the Rust router type. */
    fun routerType(): RuntimeType

    /**
     * Returns the name of the constructor to be used on the `Router` type, to instantiate a `Router` using this
     * protocol.
     */
    fun serverRouterRuntimeConstructor(): String

    /**
     * Returns a writable for the `RequestSpec` for an operation.
     */
    fun serverRouterRequestSpec(
        operationShape: OperationShape,
        operationName: String,
        serviceName: String,
        requestSpecModule: RuntimeType,
    ): Writable

    /**
     * Returns the Rust type of the `RequestSpec` for an operation.
     */
    fun serverRouterRequestSpecType(requestSpecModule: RuntimeType): RuntimeType

    /**
     * In some protocols, such as restJson1 and rpcv2,
     * when there is no modeled body input, `content-type` must not be set and the body must be empty.
     * Returns a boolean indicating whether to perform this check.
     */
    fun serverContentTypeCheckNoModeledInput(): Boolean = false

    /** The protocol-specific `RequestRejection` type. **/
    fun requestRejection(runtimeConfig: RuntimeConfig): RuntimeType =
        ServerCargoDependency.smithyHttpServer(runtimeConfig)
            .toType().resolve("protocol::$protocolModulePath::rejection::RequestRejection")

    /** The protocol-specific `ResponseRejection` type. **/
    fun responseRejection(runtimeConfig: RuntimeConfig): RuntimeType =
        ServerCargoDependency.smithyHttpServer(runtimeConfig)
            .toType().resolve("protocol::$protocolModulePath::rejection::ResponseRejection")

    /** The protocol-specific `RuntimeError` type. **/
    fun runtimeError(runtimeConfig: RuntimeConfig): RuntimeType =
        ServerCargoDependency.smithyHttpServer(runtimeConfig)
            .toType().resolve("protocol::$protocolModulePath::runtime_error::RuntimeError")
}

fun returnSymbolToParseFn(codegenContext: ServerCodegenContext): (Shape) -> ReturnSymbolToParse {
    fun returnSymbolToParse(shape: Shape): ReturnSymbolToParse =
        if (shape.canReachConstrainedShape(codegenContext.model, codegenContext.symbolProvider)) {
            ReturnSymbolToParse(codegenContext.unconstrainedShapeSymbolProvider.toSymbol(shape), true)
        } else {
            ReturnSymbolToParse(codegenContext.symbolProvider.toSymbol(shape), false)
        }
    return ::returnSymbolToParse
}

fun jsonParserGenerator(
    codegenContext: ServerCodegenContext,
    httpBindingResolver: HttpBindingResolver,
    jsonName: (MemberShape) -> String,
    additionalParserCustomizations: List<JsonParserCustomization> = listOf(),
): JsonParserGenerator =
    JsonParserGenerator(
        codegenContext,
        httpBindingResolver,
        jsonName,
        returnSymbolToParseFn(codegenContext),
        listOf(
            ServerRequestBeforeBoxingDeserializedMemberConvertToMaybeConstrainedJsonParserCustomization(codegenContext),
        ) + additionalParserCustomizations,
    )

class ServerAwsJsonProtocol(
    private val serverCodegenContext: ServerCodegenContext,
    awsJsonVersion: AwsJsonVersion,
    private val additionalParserCustomizations: List<JsonParserCustomization> = listOf(),
) : AwsJson(serverCodegenContext, awsJsonVersion), ServerProtocol {
    private val runtimeConfig = codegenContext.runtimeConfig

    override val protocolModulePath: String
        get() =
            when (version) {
                is AwsJsonVersion.Json10 -> "aws_json_10"
                is AwsJsonVersion.Json11 -> "aws_json_11"
            }

    override fun structuredDataParser(): StructuredDataParserGenerator =
        jsonParserGenerator(
            serverCodegenContext,
            httpBindingResolver,
            ::awsJsonFieldName,
            additionalParserCustomizations,
        )

    override fun structuredDataSerializer(): StructuredDataSerializerGenerator =
        ServerAwsJsonSerializerGenerator(serverCodegenContext, httpBindingResolver, awsJsonVersion)

    override fun markerStruct(): RuntimeType {
        return when (version) {
            is AwsJsonVersion.Json10 -> ServerRuntimeType.protocol("AwsJson1_0", protocolModulePath, runtimeConfig)
            is AwsJsonVersion.Json11 -> ServerRuntimeType.protocol("AwsJson1_1", protocolModulePath, runtimeConfig)
        }
    }

    override fun routerType() =
        ServerCargoDependency.smithyHttpServer(runtimeConfig).toType()
            .resolve("protocol::aws_json::router::AwsJsonRouter")

    /**
     * Returns the operation name as required by the awsJson1.x protocols.
     */
    override fun serverRouterRequestSpec(
        operationShape: OperationShape,
        operationName: String,
        serviceName: String,
        requestSpecModule: RuntimeType,
    ) = writable {
        rust("""String::from("$serviceName.$operationName")""")
    }

<<<<<<< HEAD
    // TODO This could technically be `&static str` right?
    override fun serverRouterRequestSpecType(
        requestSpecModule: RuntimeType,
    ): RuntimeType = RuntimeType.String
=======
    override fun serverRouterRequestSpecType(requestSpecModule: RuntimeType): RuntimeType = RuntimeType.String
>>>>>>> 837565b9

    override fun serverRouterRuntimeConstructor() =
        when (version) {
            AwsJsonVersion.Json10 -> "new_aws_json_10_router"
            AwsJsonVersion.Json11 -> "new_aws_json_11_router"
        }

    override fun requestRejection(runtimeConfig: RuntimeConfig): RuntimeType =
        ServerCargoDependency.smithyHttpServer(runtimeConfig)
            .toType().resolve("protocol::aws_json::rejection::RequestRejection")

    override fun responseRejection(runtimeConfig: RuntimeConfig): RuntimeType =
        ServerCargoDependency.smithyHttpServer(runtimeConfig)
            .toType().resolve("protocol::aws_json::rejection::ResponseRejection")

    override fun runtimeError(runtimeConfig: RuntimeConfig): RuntimeType =
        ServerCargoDependency.smithyHttpServer(runtimeConfig)
            .toType().resolve("protocol::aws_json::runtime_error::RuntimeError")
}

private fun restRouterType(runtimeConfig: RuntimeConfig) =
    ServerCargoDependency.smithyHttpServer(runtimeConfig).toType()
        .resolve("protocol::rest::router::RestRouter")

class ServerRestJsonProtocol(
    private val serverCodegenContext: ServerCodegenContext,
    private val additionalParserCustomizations: List<JsonParserCustomization> = listOf(),
) : RestJson(serverCodegenContext), ServerProtocol {
    val runtimeConfig = codegenContext.runtimeConfig

    override val protocolModulePath: String = "rest_json_1"

    override fun structuredDataParser(): StructuredDataParserGenerator =
        jsonParserGenerator(
            serverCodegenContext,
            httpBindingResolver,
            ::restJsonFieldName,
            additionalParserCustomizations,
        )

    override fun structuredDataSerializer(): StructuredDataSerializerGenerator =
        ServerRestJsonSerializerGenerator(serverCodegenContext, httpBindingResolver)

    override fun markerStruct() = ServerRuntimeType.protocol("RestJson1", protocolModulePath, runtimeConfig)

    override fun routerType() = restRouterType(runtimeConfig)

    override fun serverRouterRequestSpec(
        operationShape: OperationShape,
        operationName: String,
        serviceName: String,
        requestSpecModule: RuntimeType,
    ): Writable = RestRequestSpecGenerator(httpBindingResolver, requestSpecModule).generate(operationShape)

    override fun serverRouterRequestSpecType(requestSpecModule: RuntimeType): RuntimeType =
        requestSpecModule.resolve("RequestSpec")

    override fun serverRouterRuntimeConstructor() = "new_rest_json_router"

    override fun serverContentTypeCheckNoModeledInput() = true
}

class ServerRestXmlProtocol(
    codegenContext: CodegenContext,
) : RestXml(codegenContext), ServerProtocol {
    val runtimeConfig = codegenContext.runtimeConfig
    override val protocolModulePath = "rest_xml"

    override fun markerStruct() = ServerRuntimeType.protocol("RestXml", protocolModulePath, runtimeConfig)

    override fun routerType() = restRouterType(runtimeConfig)

    override fun serverRouterRequestSpec(
        operationShape: OperationShape,
        operationName: String,
        serviceName: String,
        requestSpecModule: RuntimeType,
    ): Writable = RestRequestSpecGenerator(httpBindingResolver, requestSpecModule).generate(operationShape)

    override fun serverRouterRequestSpecType(requestSpecModule: RuntimeType): RuntimeType =
        requestSpecModule.resolve("RequestSpec")

    override fun serverRouterRuntimeConstructor() = "new_rest_xml_router"

    override fun serverContentTypeCheckNoModeledInput() = true
}

/**
 * A customization to, just before we box a recursive member that we've deserialized from JSON into `Option<T>`, convert
 * it into `MaybeConstrained` if the target shape can reach a constrained shape.
 */
class ServerRequestBeforeBoxingDeserializedMemberConvertToMaybeConstrainedJsonParserCustomization(val codegenContext: ServerCodegenContext) :
    JsonParserCustomization() {
    override fun section(section: JsonParserSection): Writable =
        when (section) {
            is JsonParserSection.BeforeBoxingDeserializedMember ->
                writable {
                    // We're only interested in _structure_ member shapes that can reach constrained shapes.
                    if (
                        codegenContext.model.expectShape(section.shape.container) is StructureShape &&
                        section.shape.targetCanReachConstrainedShape(codegenContext.model, codegenContext.symbolProvider)
                    ) {
                        rust(".map(|x| x.into())")
                    }
                }

            else -> emptySection
        }
<<<<<<< HEAD

        else -> emptySection
    }
}

/**
 * A customization to, just before we box a recursive member that we've deserialized from CBOR into `T` held in a
 * variable binding `v`, convert it into `MaybeConstrained` if the target shape can reach a constrained shape.
 */
class ServerRequestBeforeBoxingDeserializedMemberConvertToMaybeConstrainedCborParserCustomization(val codegenContext: ServerCodegenContext) :
    CborParserCustomization() {
    override fun section(section: CborParserSection): Writable = when (section) {
        is CborParserSection.BeforeBoxingDeserializedMember -> writable {
            // We're only interested in _structure_ member shapes that can reach constrained shapes.
            if (
                codegenContext.model.expectShape(section.shape.container) is StructureShape &&
                section.shape.targetCanReachConstrainedShape(codegenContext.model, codegenContext.symbolProvider)
            ) {
                rust("let v = v.into();")
            }
        }
    }
}

class ServerRpcV2Protocol(
    private val serverCodegenContext: ServerCodegenContext,
) : RpcV2(serverCodegenContext), ServerProtocol {
    val runtimeConfig = codegenContext.runtimeConfig

    override val protocolModulePath = "rpc_v2"

    override fun structuredDataParser(): StructuredDataParserGenerator =
        CborParserGenerator(
            serverCodegenContext, httpBindingResolver, returnSymbolToParseFn(serverCodegenContext),
            listOf(
                ServerRequestBeforeBoxingDeserializedMemberConvertToMaybeConstrainedCborParserCustomization(
                    serverCodegenContext,
                ),
            ),
        )

    override fun structuredDataSerializer(): StructuredDataSerializerGenerator {
        return CborSerializerGenerator(
            codegenContext,
            httpBindingResolver,
            listOf(
                BeforeEncodingMapOrCollectionCborCustomization(serverCodegenContext),
                AddTypeFieldToServerErrorsCborCustomization(),
            ),
        )
    }

    override fun markerStruct() = ServerRuntimeType.protocol("RpcV2", "rpc_v2", runtimeConfig)

    override fun routerType() = ServerCargoDependency.smithyHttpServer(runtimeConfig).toType()
        .resolve("protocol::rpc_v2::router::RpcV2Router")

    override fun serverRouterRequestSpec(
        operationShape: OperationShape,
        operationName: String,
        serviceName: String,
        requestSpecModule: RuntimeType,
    ) = writable {
        // This is just the key used by the router's map to store and lookup operations, it's completely arbitrary.
        // We use the same key used by the awsJson1.x routers for simplicity.
        rust("$serviceName.$operationName".dq())
    }

    override fun serverRouterRequestSpecType(requestSpecModule: RuntimeType): RuntimeType =
        RuntimeType.StaticStr

    override fun serverRouterRuntimeConstructor() = "rpc_v2_router"

    override fun serverContentTypeCheckNoModeledInput() = true
=======
>>>>>>> 837565b9
}<|MERGE_RESOLUTION|>--- conflicted
+++ resolved
@@ -175,14 +175,10 @@
         rust("""String::from("$serviceName.$operationName")""")
     }
 
-<<<<<<< HEAD
     // TODO This could technically be `&static str` right?
     override fun serverRouterRequestSpecType(
         requestSpecModule: RuntimeType,
     ): RuntimeType = RuntimeType.String
-=======
-    override fun serverRouterRequestSpecType(requestSpecModule: RuntimeType): RuntimeType = RuntimeType.String
->>>>>>> 837565b9
 
     override fun serverRouterRuntimeConstructor() =
         when (version) {
@@ -291,10 +287,6 @@
 
             else -> emptySection
         }
-<<<<<<< HEAD
-
-        else -> emptySection
-    }
 }
 
 /**
@@ -366,6 +358,4 @@
     override fun serverRouterRuntimeConstructor() = "rpc_v2_router"
 
     override fun serverContentTypeCheckNoModeledInput() = true
-=======
->>>>>>> 837565b9
 }