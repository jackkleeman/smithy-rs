--- conflicted
+++ resolved
@@ -290,22 +290,9 @@
     open fun renderCombinedErrors(writer: RustWriter, operation: OperationShape) {
         /* Subclasses can override */
     }
-<<<<<<< HEAD
-=======
-
-    // Render operations handler.
-    open fun renderOperationHandler(writer: RustWriter, operations: List<OperationShape>) {
-        ServerOperationHandlerGenerator(codegenContext, protocol, operations).render(writer)
-    }
-
-    // Render operations registry.
-    private fun renderOperationRegistry(writer: RustWriter, operations: List<OperationShape>) {
-        ServerOperationRegistryGenerator(codegenContext, protocol, operations).render(writer)
-    }
 
     // Render `server` crate, re-exporting types.
     private fun renderServerReExports(writer: RustWriter) {
         ServerRuntimeTypesReExportsGenerator(codegenContext).render(writer)
     }
->>>>>>> 1d8934f6
 }