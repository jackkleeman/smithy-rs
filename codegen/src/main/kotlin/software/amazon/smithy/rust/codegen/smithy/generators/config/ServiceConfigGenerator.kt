/*
 * Copyright Amazon.com, Inc. or its affiliates. All Rights Reserved.
 * SPDX-License-Identifier: Apache-2.0
 */

package software.amazon.smithy.rust.codegen.smithy.generators.config

import software.amazon.smithy.model.Model
import software.amazon.smithy.model.knowledge.OperationIndex
import software.amazon.smithy.model.knowledge.TopDownIndex
import software.amazon.smithy.model.shapes.ServiceShape
import software.amazon.smithy.model.traits.IdempotencyTokenTrait
import software.amazon.smithy.rust.codegen.rustlang.RustWriter
import software.amazon.smithy.rust.codegen.rustlang.docs
import software.amazon.smithy.rust.codegen.rustlang.raw
import software.amazon.smithy.rust.codegen.rustlang.rustBlock
import software.amazon.smithy.rust.codegen.rustlang.rustTemplate
import software.amazon.smithy.rust.codegen.smithy.CoreCodegenContext
import software.amazon.smithy.rust.codegen.smithy.customize.NamedSectionGenerator
import software.amazon.smithy.rust.codegen.smithy.customize.Section
import software.amazon.smithy.rust.codegen.util.hasTrait

/**
 * [ServiceConfig] is the parent type of sections that can be overridden when generating a config for a service.
 *
 * This functions similar to a strongly typed version of `CodeWriter`'s named sections
 * (and may eventually be modified to use that for implementation), however, it's currently strictly additive.
 *
 * As this becomes used for more complex customizations, the ability to fully replace the contents will become
 * necessary.
 *
 * Usage:
 * ```kotlin
 * class AddRegion : NamedSectionGenerator<ServiceConfig>() {
 *  override fun section(section: ServiceConfig): Writable {
 *    return when (section) {
 *      is ServiceConfig.ConfigStruct -> writeable {
 *          rust("pub (crate) region: String,")
 *      }
 *      else -> emptySection
 *    }
 * }
 * ```
 */
sealed class ServiceConfig(name: String) : Section(name) {
    /**
     * Additional documentation comments for the `Config` struct.
     */
    object ConfigStructAdditionalDocs : ServiceConfig("ConfigStructAdditionalDocs")

    /**
     * Struct definition of `Config`. Fields should end with `,` (e.g. `foo: Box<u64>,`)
     */
    object ConfigStruct : ServiceConfig("ConfigStruct")

    /**
     * impl block of `Config`. (e.g. to add functions)
     * e.g.
     * ```kotlin
     * rust("pub fn is_cross_region() -> bool { true }")
     * ```
     */
    object ConfigImpl : ServiceConfig("ConfigImpl")

    /** Struct definition of `ConfigBuilder` **/
    object BuilderStruct : ServiceConfig("BuilderStruct")

    /** impl block of `ConfigBuilder` **/
    object BuilderImpl : ServiceConfig("BuilderImpl")

    /**
     * Convert from a field in the builder to the final field in config
     *  e.g.
     *  ```kotlin
     *  rust("""my_field: my_field.unwrap_or_else(||"default")""")
     *  ```
     */
    object BuilderBuild : ServiceConfig("BuilderBuild")

    /**
<<<<<<< HEAD
     * Section where various trait implementations of a config or builder struct will be placed
     */
    object TraitImpls : ServiceConfig("TraitImpls")
=======
     * A section for extra functionality that needs to be defined with the config module
     */
    object Extras : ServiceConfig("Extras")
>>>>>>> bbdde4bb
}

fun ServiceShape.needsIdempotencyToken(model: Model): Boolean {
    val operationIndex = OperationIndex.of(model)
    val topDownIndex = TopDownIndex.of(model)
    return topDownIndex.getContainedOperations(this.id).flatMap { operationIndex.getInputMembers(it).values }.any { it.hasTrait<IdempotencyTokenTrait>() }
}

typealias ConfigCustomization = NamedSectionGenerator<ServiceConfig>

/**
 * Generate a `Config` struct, implementation & builder for a given service, approximately:
 * ```rust
 * struct Config {
 *    // various members
 * }
 * impl Config {
 *    // some public functions
 * }
 *
 * struct ConfigBuilder {
 *    // generally, optional members corresponding to members of `Config`
 * }
 * impl ConfigBuilder {
 *    // builder implementation
 * }
 */
class ServiceConfigGenerator(private val customizations: List<ConfigCustomization> = listOf()) {

    companion object {
        fun withBaseBehavior(coreCodegenContext: CoreCodegenContext, extraCustomizations: List<ConfigCustomization>): ServiceConfigGenerator {
            val baseFeatures = mutableListOf<ConfigCustomization>()
            if (coreCodegenContext.serviceShape.needsIdempotencyToken(coreCodegenContext.model)) {
                baseFeatures.add(IdempotencyTokenProviderCustomization())
            }
            return ServiceConfigGenerator(baseFeatures + extraCustomizations)
        }
    }

    fun render(writer: RustWriter) {
        writer.docs("Service config.\n")
        customizations.forEach {
            it.section(ServiceConfig.ConfigStructAdditionalDocs)(writer)
        }
        writer.rustBlock("pub struct Config") {
            customizations.forEach {
                it.section(ServiceConfig.ConfigStruct)(this)
            }
        }

        // Custom implementation for `Debug` so we don't need to enforce `Debug` down the chain
        writer.rustBlock("impl std::fmt::Debug for Config") {
            rustTemplate(
                """
                fn fmt(&self, f: &mut std::fmt::Formatter<'_>) -> std::fmt::Result {
                    let mut config = f.debug_struct("Config");
                    config.finish()
                }
                """
            )
        }

        writer.rustBlock("impl Config") {
            rustTemplate(
                """
                /// Constructs a config builder.
                pub fn builder() -> Builder { Builder::default() }
                """
            )
            customizations.forEach {
                it.section(ServiceConfig.ConfigImpl)(this)
            }
        }

        writer.docs("Builder for creating a `Config`.")
        writer.raw("#[derive(Default)]")
        writer.rustBlock("pub struct Builder") {
            customizations.forEach {
                it.section(ServiceConfig.BuilderStruct)(this)
            }
        }
        writer.rustBlock("impl Builder") {
            docs("Constructs a config builder.")
            rustTemplate("pub fn new() -> Self { Self::default() }")
            customizations.forEach {
                it.section(ServiceConfig.BuilderImpl)(this)
            }
            docs("Builds a [`Config`].")
            rustBlock("pub fn build(self) -> Config") {
                rustBlock("Config") {
                    customizations.forEach {
                        it.section(ServiceConfig.BuilderBuild)(this)
                    }
                }
            }
        }
        customizations.forEach {
<<<<<<< HEAD
            it.section(ServiceConfig.TraitImpls)(writer)
=======
            it.section(ServiceConfig.Extras)(writer)
>>>>>>> bbdde4bb
        }
    }
}<|MERGE_RESOLUTION|>--- conflicted
+++ resolved
@@ -78,15 +78,14 @@
     object BuilderBuild : ServiceConfig("BuilderBuild")
 
     /**
-<<<<<<< HEAD
+     * A section for extra functionality that needs to be defined with the config module
+     */
+    object Extras : ServiceConfig("Extras")
+
+    /**
      * Section where various trait implementations of a config or builder struct will be placed
      */
     object TraitImpls : ServiceConfig("TraitImpls")
-=======
-     * A section for extra functionality that needs to be defined with the config module
-     */
-    object Extras : ServiceConfig("Extras")
->>>>>>> bbdde4bb
 }
 
 fun ServiceShape.needsIdempotencyToken(model: Model): Boolean {
@@ -137,7 +136,7 @@
             }
         }
 
-        // Custom implementation for `Debug` so we don't need to enforce `Debug` down the chain
+        // Custom implementation for Debug so we don't need to enforce Debug down the chain
         writer.rustBlock("impl std::fmt::Debug for Config") {
             rustTemplate(
                 """
@@ -184,11 +183,10 @@
             }
         }
         customizations.forEach {
-<<<<<<< HEAD
+            it.section(ServiceConfig.Extras)(writer)
+        }
+        customizations.forEach {
             it.section(ServiceConfig.TraitImpls)(writer)
-=======
-            it.section(ServiceConfig.Extras)(writer)
->>>>>>> bbdde4bb
         }
     }
 }