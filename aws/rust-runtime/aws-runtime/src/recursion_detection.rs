--- conflicted
+++ resolved
@@ -159,11 +159,7 @@
         RecursionDetectionInterceptor { env }
             .modify_before_signing(&mut ctx, &mut config)
             .expect("interceptor must succeed");
-<<<<<<< HEAD
-        let mutated_request = context.request().expect("request exists");
-=======
         let mutated_request = context.request().expect("request is set");
->>>>>>> 303d99b6
         for name in mutated_request.headers().keys() {
             assert_eq!(
                 mutated_request.headers().get_all(name).iter().count(),
