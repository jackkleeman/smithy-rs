--- conflicted
+++ resolved
@@ -31,14 +31,11 @@
 /// Presigning interceptors
 pub mod presigning_interceptors;
 
-<<<<<<< HEAD
-=======
 // This module uses module paths that assume the target crate to which it is copied, e.g.
 // `crate::config::endpoint::Params`. If included into `aws-inlineable`, this module would
 // fail to compile.
 // pub mod s3_express;
 
->>>>>>> 5b27e4d0
 /// Special logic for extracting request IDs from S3's responses.
 #[allow(dead_code)]
 pub mod s3_request_id;
