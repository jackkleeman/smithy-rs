--- conflicted
+++ resolved
@@ -35,11 +35,7 @@
 
     // TODO(enableNewSmithyRuntime): Implement checksumming via interceptor and delete this decorator
     private fun applies(codegenContext: ClientCodegenContext, operationShape: OperationShape): Boolean =
-<<<<<<< HEAD
-        !codegenContext.settings.codegenConfig.enableNewSmithyRuntime && operationShape.outputShape != ShapeId.from("com.amazonaws.s3#GetObjectOutput")
-=======
         codegenContext.smithyRuntimeMode.generateMiddleware && operationShape.outputShape != ShapeId.from("com.amazonaws.s3#GetObjectOutput")
->>>>>>> a514793f
 
     override fun operationCustomizations(
         codegenContext: ClientCodegenContext,
