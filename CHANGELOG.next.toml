--- conflicted
+++ resolved
@@ -9,20 +9,10 @@
 # message = "Fix typos in module documentation for generated crates"
 # references = ["smithy-rs#920"]
 # meta = { "breaking" = false, "tada" = false, "bug" = false, "target" = "client | server | all"}
-<<<<<<< HEAD
 # author = "rcoh"
-=======
-# author = "rcoh"
-
-[[smithy-rs]]
-message = "Upgrade `ring` to 0.17.5."
-references = ["smithy-rs#3112", "smithy-rs#3116"]
-meta = { "breaking" = false, "tada" = false, "bug" = false, "target" = "client" }
-author = "jdisanti"
 
 [[aws-sdk-rust]]
 message = "Fix aws-sdk-rust#930 (PutSnapshotBlock)"
 references = ["smithy-rs#3126", "aws-sdk-rust#930"]
 meta = { "breaking" = false, "tada" = false, "bug" = true }
-author = "rcoh"
->>>>>>> 426e77f0
+author = "rcoh"